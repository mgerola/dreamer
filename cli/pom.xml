<?xml version="1.0" encoding="UTF-8"?>
<!--
  ~ Copyright 2014 Open Networking Laboratory
  ~
  ~ Licensed under the Apache License, Version 2.0 (the "License");
  ~ you may not use this file except in compliance with the License.
  ~ You may obtain a copy of the License at
  ~
  ~     http://www.apache.org/licenses/LICENSE-2.0
  ~
  ~ Unless required by applicable law or agreed to in writing, software
  ~ distributed under the License is distributed on an "AS IS" BASIS,
  ~ WITHOUT WARRANTIES OR CONDITIONS OF ANY KIND, either express or implied.
  ~ See the License for the specific language governing permissions and
  ~ limitations under the License.
  -->
<project xmlns="http://maven.apache.org/POM/4.0.0"
         xmlns:xsi="http://www.w3.org/2001/XMLSchema-instance"
         xsi:schemaLocation="http://maven.apache.org/POM/4.0.0 http://maven.apache.org/maven-v4_0_0.xsd">
    <modelVersion>4.0.0</modelVersion>

    <parent>
        <artifactId>onos</artifactId>
        <version>1.2.0-SNAPSHOT</version>
        <relativePath>../pom.xml</relativePath>
        <groupId>org.onosproject</groupId>
    </parent>

    <artifactId>onos-cli</artifactId>
    <packaging>bundle</packaging>

    <description>ONOS administrative console command-line extensions
    </description>

    <dependencies>
        <dependency>
            <groupId>org.onosproject</groupId>
            <artifactId>onos-api</artifactId>
        </dependency>
        <dependency>
            <groupId>org.onosproject</groupId>
            <artifactId>onlab-osgi</artifactId>
        </dependency>

        <dependency>
            <groupId>com.fasterxml.jackson.core</groupId>
            <artifactId>jackson-databind</artifactId>
        </dependency>
        <dependency>
            <groupId>com.fasterxml.jackson.core</groupId>
            <artifactId>jackson-annotations</artifactId>
        </dependency>

        <dependency>
            <groupId>org.osgi</groupId>
            <artifactId>org.osgi.core</artifactId>
        </dependency>
        <dependency>
            <groupId>org.apache.karaf.shell</groupId>
            <artifactId>org.apache.karaf.shell.console</artifactId>
        </dependency>
        <dependency>
            <groupId>org.apache.felix</groupId>
            <artifactId>org.apache.felix.scr.annotations</artifactId>
        </dependency>
        <dependency>
        	<groupId>org.onosproject</groupId>
        	<artifactId>onos-app-icona</artifactId>
<<<<<<< HEAD
        	<version>1.1.0-SNAPSHOT</version>
=======
        	<version>1.2.0-SNAPSHOT</version>
>>>>>>> 59d0f997
        </dependency>
    </dependencies>

    <build>
        <plugins>
            <plugin>
                <groupId>org.apache.felix</groupId>
                <artifactId>maven-bundle-plugin</artifactId>
            </plugin>

            <plugin>
                <groupId>org.apache.felix</groupId>
                <artifactId>maven-scr-plugin</artifactId>
            </plugin>
        </plugins>
    </build>

</project><|MERGE_RESOLUTION|>--- conflicted
+++ resolved
@@ -66,11 +66,7 @@
         <dependency>
         	<groupId>org.onosproject</groupId>
         	<artifactId>onos-app-icona</artifactId>
-<<<<<<< HEAD
-        	<version>1.1.0-SNAPSHOT</version>
-=======
         	<version>1.2.0-SNAPSHOT</version>
->>>>>>> 59d0f997
         </dependency>
     </dependencies>
 
