<?xml version="1.0" encoding="UTF-8"?>
<!--
  ~ Copyright 2014 Open Networking Laboratory
  ~
  ~ Licensed under the Apache License, Version 2.0 (the "License");
  ~ you may not use this file except in compliance with the License.
  ~ You may obtain a copy of the License at
  ~
  ~     http://www.apache.org/licenses/LICENSE-2.0
  ~
  ~ Unless required by applicable law or agreed to in writing, software
  ~ distributed under the License is distributed on an "AS IS" BASIS,
  ~ WITHOUT WARRANTIES OR CONDITIONS OF ANY KIND, either express or implied.
  ~ See the License for the specific language governing permissions and
  ~ limitations under the License.
  -->
<project xmlns="http://maven.apache.org/POM/4.0.0"
         xmlns:xsi="http://www.w3.org/2001/XMLSchema-instance"
         xsi:schemaLocation="http://maven.apache.org/POM/4.0.0 http://maven.apache.org/maven-v4_0_0.xsd">
    <modelVersion>4.0.0</modelVersion>

    <parent>
        <groupId>org.onosproject</groupId>
        <artifactId>onos</artifactId>
        <version>1.2.0-SNAPSHOT</version>
        <relativePath>../pom.xml</relativePath>
    </parent>

    <artifactId>onos-apps</artifactId>
    <packaging>pom</packaging>

    <description>ONOS sample applications</description>

    <modules>
        <module>fwd</module>
        <module>mobility</module>
        <module>proxyarp</module>
        <module>config</module>
        <module>sdnip</module>
        <module>optical</module>
        <module>metrics</module>
        <module>oecfg</module>
        <module>routing</module>
        <module>routing-api</module>
        <module>bgprouter</module>
<<<<<<< HEAD
        <module>intent-perf</module>
=======
        <module>test</module>
>>>>>>> 59d0f997
        <module>icona</module>
    </modules>

    <properties>
        <web.context>default</web.context>
    </properties>

    <dependencies>
        <dependency>
            <groupId>org.onosproject</groupId>
            <artifactId>onos-api</artifactId>
        </dependency>

        <dependency>
            <groupId>org.onosproject</groupId>
            <artifactId>onlab-osgi</artifactId>
            <version>${project.version}</version>
        </dependency>

        <dependency>
            <groupId>org.apache.felix</groupId>
            <artifactId>org.apache.felix.scr.annotations</artifactId>
        </dependency>
    </dependencies>

    <build>
        <plugins>
            <plugin>
                <groupId>org.apache.felix</groupId>
                <artifactId>maven-bundle-plugin</artifactId>
            </plugin>

            <plugin>
                <groupId>org.apache.felix</groupId>
                <artifactId>maven-scr-plugin</artifactId>
            </plugin>

            <plugin>
                <groupId>org.onosproject</groupId>
                <artifactId>onos-maven-plugin</artifactId>
            </plugin>
        </plugins>
    </build>

</project><|MERGE_RESOLUTION|>--- conflicted
+++ resolved
@@ -43,11 +43,7 @@
         <module>routing</module>
         <module>routing-api</module>
         <module>bgprouter</module>
-<<<<<<< HEAD
-        <module>intent-perf</module>
-=======
         <module>test</module>
->>>>>>> 59d0f997
         <module>icona</module>
     </modules>
 
