--- conflicted
+++ resolved
@@ -38,10 +38,7 @@
 import org.onosproject.icona.store.IconaStoreService;
 import org.onosproject.icona.store.InterLink;
 import org.onosproject.icona.store.MasterPseudoWire;
-<<<<<<< HEAD
 import org.onosproject.icona.store.PseudoWire;
-=======
->>>>>>> 239596a8
 import org.onosproject.icona.store.PseudoWire.PathInstallationStatus;
 import org.onosproject.icona.store.PseudoWireIntent;
 import org.onosproject.mastership.MastershipService;
@@ -450,21 +447,18 @@
             BFSTree geoTree = new BFSTree(
                                           iconaStoreService.getCluster(srcEndPoint
                                                   .clusterName()),
-                                          iconaStoreService);
+                                          iconaStoreService, null);
 
             Cluster dstCluster = iconaStoreService.getCluster(dstEndPoint
                     .clusterName());
             InterClusterPath interClusterPath = geoTree.getPath(dstCluster);
             checkNotNull(interClusterPath.getInterlinks());
-<<<<<<< HEAD
             String ils = "";
             for (InterLink il : interClusterPath.getInterlinks()){
             
                 ils = ils + " " + il.toString();
             }
             log.info("ILs PATH: {}", ils);
-=======
->>>>>>> 239596a8
             pw.setInterClusterPath(interClusterPath);
 
 
