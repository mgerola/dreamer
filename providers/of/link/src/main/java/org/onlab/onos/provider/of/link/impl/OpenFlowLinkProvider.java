package org.onlab.onos.provider.of.link.impl;

import static org.slf4j.LoggerFactory.getLogger;

import java.util.Map;
import java.util.concurrent.ConcurrentHashMap;

import org.apache.felix.scr.annotations.Activate;
import org.apache.felix.scr.annotations.Component;
import org.apache.felix.scr.annotations.Deactivate;
import org.apache.felix.scr.annotations.Reference;
import org.apache.felix.scr.annotations.ReferenceCardinality;
import org.onlab.onos.net.DeviceId;
import org.onlab.onos.net.link.LinkProvider;
import org.onlab.onos.net.link.LinkProviderRegistry;
import org.onlab.onos.net.link.LinkProviderService;
import org.onlab.onos.net.provider.AbstractProvider;
import org.onlab.onos.net.provider.ProviderId;
import org.onlab.onos.of.controller.Dpid;
import org.onlab.onos.of.controller.OpenFlowController;
import org.onlab.onos.of.controller.OpenFlowSwitch;
import org.onlab.onos.of.controller.OpenFlowSwitchListener;
import org.onlab.onos.of.controller.PacketContext;
import org.onlab.onos.of.controller.PacketListener;
<<<<<<< HEAD
import org.onlab.util.Timer;
=======
>>>>>>> 5b67998e
import org.projectfloodlight.openflow.protocol.OFPortConfig;
import org.projectfloodlight.openflow.protocol.OFPortDesc;
import org.projectfloodlight.openflow.protocol.OFPortState;
import org.projectfloodlight.openflow.protocol.OFPortStatus;
import org.slf4j.Logger;

/**
 * Provider which uses an OpenFlow controller to detect network
 * infrastructure links.
 */
@Component(immediate = true)
public class OpenFlowLinkProvider extends AbstractProvider implements LinkProvider {

    private final Logger log = getLogger(getClass());

    @Reference(cardinality = ReferenceCardinality.MANDATORY_UNARY)
    protected LinkProviderRegistry providerRegistry;

    @Reference(cardinality = ReferenceCardinality.MANDATORY_UNARY)
    protected OpenFlowController controller;

    private LinkProviderService providerService;

    private final boolean useBDDP = true;

    private final InternalLinkProvider listener = new InternalLinkProvider();

    private final Map<Dpid, LinkDiscovery> discoverers = new ConcurrentHashMap<>();

    /**
     * Creates an OpenFlow link provider.
     */
    public OpenFlowLinkProvider() {
        super(new ProviderId("org.onlab.onos.provider.of.link"));
    }

    @Activate
    public void activate() {
        providerService = providerRegistry.register(this);
        controller.addListener(listener);
        controller.addPacketListener(0, listener);
        for (OpenFlowSwitch sw : controller.getSwitches()) {
            listener.switchAdded(new Dpid(sw.getId()));
        }
        log.info("Started");
    }

    @Deactivate
    public void deactivate() {
        for (LinkDiscovery ld : discoverers.values()) {
            ld.stop();
        }
        providerRegistry.unregister(this);
        controller.removeListener(listener);
        controller.removePacketListener(listener);
        providerService = null;

        log.info("Stopped");
    }


    private class InternalLinkProvider implements PacketListener, OpenFlowSwitchListener {


        @Override
        public void handlePacket(PacketContext pktCtx) {
            LinkDiscovery ld = discoverers.get(pktCtx.dpid());
            if (ld == null) {
                return;
            }
            if (ld.handleLLDP(pktCtx.unparsed(), pktCtx.inPort())) {
                pktCtx.block();
            }

        }

        @Override
        public void switchAdded(Dpid dpid) {
            discoverers.put(dpid, new LinkDiscovery(controller.getSwitch(dpid),
                    controller, providerService, useBDDP));

        }

        @Override
        public void switchRemoved(Dpid dpid) {
            LinkDiscovery ld = discoverers.remove(dpid);
            if (ld != null) {
                ld.removeAllPorts();
            }
            providerService.linksVanished(
                    DeviceId.deviceId("of:" + Long.toHexString(dpid.value())));
        }

        @Override
        public void portChanged(Dpid dpid, OFPortStatus status) {
            LinkDiscovery ld = discoverers.get(dpid);
            if (ld == null) {
                return;
            }
            final OFPortDesc port = status.getDesc();
            final boolean enabled = !port.getState().contains(OFPortState.LINK_DOWN) &&
                    !port.getConfig().contains(OFPortConfig.PORT_DOWN);
            if (enabled) {
                ld.addPort(port);
            } else {
                /*
                 * remove port calls linkVanished
                 */
                ld.removePort(port);
            }

        }

    }

}<|MERGE_RESOLUTION|>--- conflicted
+++ resolved
@@ -1,9 +1,4 @@
 package org.onlab.onos.provider.of.link.impl;
-
-import static org.slf4j.LoggerFactory.getLogger;
-
-import java.util.Map;
-import java.util.concurrent.ConcurrentHashMap;
 
 import org.apache.felix.scr.annotations.Activate;
 import org.apache.felix.scr.annotations.Component;
@@ -22,15 +17,16 @@
 import org.onlab.onos.of.controller.OpenFlowSwitchListener;
 import org.onlab.onos.of.controller.PacketContext;
 import org.onlab.onos.of.controller.PacketListener;
-<<<<<<< HEAD
-import org.onlab.util.Timer;
-=======
->>>>>>> 5b67998e
 import org.projectfloodlight.openflow.protocol.OFPortConfig;
 import org.projectfloodlight.openflow.protocol.OFPortDesc;
 import org.projectfloodlight.openflow.protocol.OFPortState;
 import org.projectfloodlight.openflow.protocol.OFPortStatus;
 import org.slf4j.Logger;
+
+import java.util.Map;
+import java.util.concurrent.ConcurrentHashMap;
+
+import static org.slf4j.LoggerFactory.getLogger;
 
 /**
  * Provider which uses an OpenFlow controller to detect network
@@ -105,7 +101,7 @@
         @Override
         public void switchAdded(Dpid dpid) {
             discoverers.put(dpid, new LinkDiscovery(controller.getSwitch(dpid),
-                    controller, providerService, useBDDP));
+                                                    controller, providerService, useBDDP));
 
         }
 
