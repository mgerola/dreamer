/*
 * Copyright 2014 Open Networking Laboratory
 *
 * Licensed under the Apache License, Version 2.0 (the "License");
 * you may not use this file except in compliance with the License.
 * You may obtain a copy of the License at
 *
 *     http://www.apache.org/licenses/LICENSE-2.0
 *
 * Unless required by applicable law or agreed to in writing, software
 * distributed under the License is distributed on an "AS IS" BASIS,
 * WITHOUT WARRANTIES OR CONDITIONS OF ANY KIND, either express or implied.
 * See the License for the specific language governing permissions and
 * limitations under the License.
 */
package org.onosproject.provider.lldp.impl;

import static com.google.common.base.Preconditions.checkNotNull;
import static java.util.concurrent.TimeUnit.MILLISECONDS;
import static org.onosproject.net.MastershipRole.MASTER;
import static org.onosproject.net.PortNumber.portNumber;
import static org.onosproject.net.flow.DefaultTrafficTreatment.builder;
import static org.slf4j.LoggerFactory.getLogger;

import java.nio.ByteBuffer;
import java.util.Collections;
import java.util.HashMap;
import java.util.HashSet;
import java.util.Iterator;
import java.util.Map;
import java.util.Set;
import java.util.concurrent.atomic.AtomicInteger;

import org.jboss.netty.util.Timeout;
import org.jboss.netty.util.TimerTask;
import org.onlab.packet.Ethernet;
import org.onlab.packet.ONOSLLDP;
import org.onlab.util.Timer;
import org.onosproject.mastership.MastershipService;
import org.onosproject.net.ConnectPoint;
import org.onosproject.net.Device;
import org.onosproject.net.DeviceId;
import org.onosproject.net.Link.Type;
import org.onosproject.net.Port;
import org.onosproject.net.PortNumber;
import org.onosproject.net.link.DefaultLinkDescription;
import org.onosproject.net.link.LinkDescription;
import org.onosproject.net.link.LinkProviderService;
import org.onosproject.net.packet.DefaultOutboundPacket;
import org.onosproject.net.packet.OutboundPacket;
import org.onosproject.net.packet.PacketContext;
import org.onosproject.net.packet.PacketService;
import org.onosproject.icona.IconaConfigService;
import org.onosproject.icona.IconaService;
import org.onlab.packet.Ethernet;
import org.onlab.packet.ONOSLLDP;
import org.onlab.util.Timer;
import org.slf4j.Logger;

// TODO: add 'fast discovery' mode: drop LLDPs in destination switch but listen for flow_removed messages

/**
 * Run discovery process from a physical switch. Ports are initially labeled as
 * slow ports. When an LLDP is successfully received, label the remote port as
 * fast. Every probeRate milliseconds, loop over all fast ports and send an
 * LLDP, send an LLDP for a single slow port. Based on FlowVisor topology
 * discovery implementation.
 */
public class LinkDiscovery implements TimerTask {

    private final Device device;
    // send 1 probe every probeRate milliseconds
    private final long probeRate;
    private final Set<Long> slowPorts;
    // ports, known to have incoming links
    private final Set<Long> fastPorts;
    // number of unacknowledged probes per port
    private final Map<Long, AtomicInteger> portProbeCount;
    // number of probes to send before link is removed
    private static final short MAX_PROBE_COUNT = 3;
    private final Logger log = getLogger(getClass());
    private final ONOSLLDP lldpPacket;
    private final Ethernet ethPacket;
    private Ethernet bddpEth;
    private final boolean useBDDP;
    private final LinkProviderService linkProvider;
    private final PacketService pktService;
    private final MastershipService mastershipService;
    private Timeout timeout;
    private volatile boolean isStopped;

    private IconaService iconaService;
    private IconaConfigService iconaConfigService;

    /**
     * Instantiates discovery manager for the given physical switch. Creates a
     * generic LLDP packet that will be customized for the port it is sent out
     * on. Starts the the timer for the discovery process.
     *
     * @param device the physical switch
     * @param pktService packet service
     * @param masterService mastership service
     * @param providerService link provider service
     * @param useBDDP flag to also use BDDP for discovery
     */
    public LinkDiscovery(Device device, PacketService pktService,
            MastershipService masterService,
            LinkProviderService providerService, IconaService iconaService,
            IconaConfigService iconaConfigService, Boolean... useBDDP) {
        this.device = device;
        this.probeRate = 3000;
        this.linkProvider = providerService;
        this.pktService = pktService;
        this.iconaService = iconaService;
        this.iconaConfigService = iconaConfigService;
        
        this.mastershipService = checkNotNull(masterService, "WTF!");
        this.slowPorts = Collections.synchronizedSet(new HashSet<Long>());
        this.fastPorts = Collections.synchronizedSet(new HashSet<Long>());
        this.portProbeCount = new HashMap<>();
        this.lldpPacket = new ONOSLLDP();
        this.lldpPacket.setName(iconaConfigService.getClusterName());
        this.lldpPacket.setChassisId(device.chassisId());
        this.lldpPacket.setDevice(device.id().toString());

        this.ethPacket = new Ethernet();
        this.ethPacket.setEtherType(Ethernet.TYPE_LLDP);
        this.ethPacket.setDestinationMACAddress(ONOSLLDP.LLDP_NICIRA);
        this.ethPacket.setPayload(this.lldpPacket);
        this.ethPacket.setPad(true);
        this.useBDDP = useBDDP.length > 0 ? useBDDP[0] : false;
        if (this.useBDDP) {
            this.bddpEth = new Ethernet();
            this.bddpEth.setPayload(this.lldpPacket);
            this.bddpEth.setEtherType(Ethernet.TYPE_BSN);
            this.bddpEth.setDestinationMACAddress(ONOSLLDP.BDDP_MULTICAST);
            this.bddpEth.setPad(true);
            log.info("Using BDDP to discover network");
        }

        this.isStopped = true;
        start();
        this.log.debug("Started discovery manager for switch {}", device.id());

    }

    /**
     * Add physical port port to discovery process. Send out initial LLDP and
     * label it as slow port.
     *
     * @param port the port
     */
    public void addPort(final Port port) {
        this.log.debug("Sending init probe to port {}@{}", port.number()
                .toLong(), device.id());
        boolean isMaster = mastershipService.getLocalRole(device.id()) == MASTER;
        if (isMaster) {
            sendProbes(port.number().toLong());
        }
        synchronized (this) {
            this.slowPorts.add(port.number().toLong());
        }
    }

    /**
     * Removes physical port from discovery process.
     *
     * @param port the port
     */
    public void removePort(final Port port) {
        // Ignore ports that are not on this switch

        long portnum = port.number().toLong();
        synchronized (this) {
            if (this.slowPorts.contains(portnum)) {
                this.slowPorts.remove(portnum);

            } else if (this.fastPorts.contains(portnum)) {
                this.fastPorts.remove(portnum);
                this.portProbeCount.remove(portnum);
                // no iterator to update
            } else {
                this.log.warn("Tried to dynamically remove non-existing port {}",
                              portnum);
            }
        }
    }

    /**
     * Method called by remote port to acknowledge receipt of LLDP sent by this
     * port. If slow port, updates label to fast. If fast port, decrements
     * number of unacknowledged probes.
     *
     * @param portNumber the port
     */
    public void ackProbe(final Long portNumber) {
        synchronized (this) {
            if (this.slowPorts.contains(portNumber)) {
                this.log.debug("Setting slow port to fast: {}:{}",
                               this.device.id(), portNumber);
                this.slowPorts.remove(portNumber);
                this.fastPorts.add(portNumber);
                this.portProbeCount.put(portNumber, new AtomicInteger(0));
            } else if (this.fastPorts.contains(portNumber)) {
                this.portProbeCount.get(portNumber).set(0);
            } else {
                this.log.debug("Got ackProbe for non-existing port: {}",
                               portNumber);
            }
        }
    }

    /**
     * Handles an incoming LLDP packet. Creates link in topology and sends ACK
     * to port where LLDP originated.
     * @param context packet context
     * @return true if handled
     */
    public boolean handleLLDP(PacketContext context) {
        Ethernet eth = context.inPacket().parsed();
        if (eth == null) {
            return false;
        }

        ONOSLLDP onoslldp = ONOSLLDP.parseONOSLLDP(eth);
        if (onoslldp != null) {
            if (ONOSLLDP.isClusterLLDP(onoslldp, iconaConfigService.getClusterName())) {

                final PortNumber dstPort = context.inPacket().receivedFrom()
                        .port();
                final PortNumber srcPort = portNumber(onoslldp.getPort());
                final DeviceId srcDeviceId = DeviceId.deviceId(onoslldp
                        .getDeviceString());
                final DeviceId dstDeviceId = context.inPacket().receivedFrom()
                        .deviceId();
                this.ackProbe(dstPort.toLong());
                ConnectPoint src = new ConnectPoint(srcDeviceId, srcPort);
                ConnectPoint dst = new ConnectPoint(dstDeviceId, dstPort);

                LinkDescription ld;
                if (eth.getEtherType() == Ethernet.TYPE_BSN) {
                    ld = new DefaultLinkDescription(src, dst, Type.INDIRECT);
                } else {
                    ld = new DefaultLinkDescription(src, dst, Type.DIRECT);
                }
                linkProvider.linkDetected(ld);
                return true;
            } else {
<<<<<<< HEAD
                final PortNumber localPort = context.inPacket().receivedFrom()
                        .port();
                final PortNumber remotePort = portNumber(onoslldp.getPort());
                final DeviceId remoteDeviceId = DeviceId.deviceId(onoslldp
                        .getDeviceString());
                final DeviceId localDeviceId = context.inPacket()
                        .receivedFrom().deviceId();
                // TODO: find a way to avoid enter here in case of icona not
                // started
=======
                final PortNumber localPort =  checkNotNull(context.inPacket().receivedFrom()
                        .port());
               
                final PortNumber remotePort =  checkNotNull(portNumber(onoslldp.getPort()));
                final DeviceId remoteDeviceId = checkNotNull(DeviceId.deviceId(onoslldp
                        .getDeviceString()));
                final DeviceId localDeviceId = checkNotNull(context.inPacket()
                        .receivedFrom().deviceId());
                // TODO: find a way to avoid enter here in case of icona not
                // started
               
>>>>>>> 59d0f997
                iconaService.handleELLDP(onoslldp.getNameString(),
                                         localDeviceId,
                                         localPort,
                                         remoteDeviceId,
                                         remotePort);
                
            }
        }
        return false;
    }

    /**
     * Execute this method every t milliseconds. Loops over all ports labeled as
     * fast and sends out an LLDP. Send out an LLDP on a single slow port.
     *
     * @param t timeout
     */
    @Override
    public void run(final Timeout t) {
        if (isStopped()) {
            return;
        }
        boolean isMaster = mastershipService.getLocalRole(device.id()) == MASTER;
        if (!isMaster) {
            if (!isStopped()) {
                // reschedule timer
                timeout = Timer.getTimer().newTimeout(this, this.probeRate,
                                                      MILLISECONDS);
            }
            return;
        }

        this.log.trace("Sending probes from {}", device.id());
        synchronized (this) {
            final Iterator<Long> fastIterator = this.fastPorts.iterator();
            while (fastIterator.hasNext()) {
                long portNumber = fastIterator.next();
                int probeCount = portProbeCount.get(portNumber)
                        .getAndIncrement();

                if (probeCount < LinkDiscovery.MAX_PROBE_COUNT) {
                    this.log.trace("Sending fast probe to port {}", portNumber);
                    sendProbes(portNumber);

                } else {
                    // Link down, demote to slowPorts
                    // Update fast and slow ports
                    fastIterator.remove();
                    this.slowPorts.add(portNumber);
                    this.portProbeCount.remove(portNumber);

                    ConnectPoint cp = new ConnectPoint(device.id(),
                                                       portNumber(portNumber));
                    log.debug("Link down -> {}", cp);
                    linkProvider.linksVanished(cp);
                }
            }

            // send a probe for the next slow port
            for (long portNumber : slowPorts) {
                this.log.trace("Sending slow probe to port {}", portNumber);
                sendProbes(portNumber);
            }
        }

        if (!isStopped()) {
            // reschedule timer
            timeout = Timer.getTimer().newTimeout(this, this.probeRate,
                                                  MILLISECONDS);
        }
    }

    public synchronized void stop() {
        timeout.cancel();
        isStopped = true;
    }

    public synchronized void start() {
        if (isStopped) {
            timeout = Timer.getTimer().newTimeout(this, 0, MILLISECONDS);
            isStopped = false;
        } else {
            log.warn("LinkDiscovery started multiple times?");
        }
    }

    /**
     * Creates packet_out LLDP for specified output port.
     *
     * @param port the port
     * @return Packet_out message with LLDP data
     */
    private OutboundPacket createOutBoundLLDP(final Long port) {
        if (port == null) {
            return null;
        }
        this.lldpPacket.setPortId(port.intValue());
        this.ethPacket.setSourceMACAddress("DE:AD:BE:EF:BA:11");

        final byte[] lldp = this.ethPacket.serialize();
        return new DefaultOutboundPacket(this.device.id(), builder()
                .setOutput(portNumber(port)).build(), ByteBuffer.wrap(lldp));
    }

    /**
     * Creates packet_out BDDP for specified output port.
     *
     * @param port the port
     * @return Packet_out message with LLDP data
     */
    private OutboundPacket createOutBoundBDDP(final Long port) {
        if (port == null) {
            return null;
        }
        this.lldpPacket.setPortId(port.intValue());
        this.bddpEth.setSourceMACAddress("DE:AD:BE:EF:BA:11");

        final byte[] bddp = this.bddpEth.serialize();
        return new DefaultOutboundPacket(this.device.id(), builder()
                .setOutput(portNumber(port)).build(), ByteBuffer.wrap(bddp));
    }

    private void sendProbes(Long portNumber) {
        log.trace("Sending probes out to {}@{}", portNumber, device.id());
        OutboundPacket pkt = this.createOutBoundLLDP(portNumber);
        pktService.emit(pkt);
        if (useBDDP) {
            OutboundPacket bpkt = this.createOutBoundBDDP(portNumber);
            pktService.emit(bpkt);
        }
    }

    public boolean containsPort(Long portNumber) {
        return slowPorts.contains(portNumber) || fastPorts.contains(portNumber);
    }

    public boolean isStopped() {
        return isStopped;
    }

}<|MERGE_RESOLUTION|>--- conflicted
+++ resolved
@@ -246,17 +246,6 @@
                 linkProvider.linkDetected(ld);
                 return true;
             } else {
-<<<<<<< HEAD
-                final PortNumber localPort = context.inPacket().receivedFrom()
-                        .port();
-                final PortNumber remotePort = portNumber(onoslldp.getPort());
-                final DeviceId remoteDeviceId = DeviceId.deviceId(onoslldp
-                        .getDeviceString());
-                final DeviceId localDeviceId = context.inPacket()
-                        .receivedFrom().deviceId();
-                // TODO: find a way to avoid enter here in case of icona not
-                // started
-=======
                 final PortNumber localPort =  checkNotNull(context.inPacket().receivedFrom()
                         .port());
                
@@ -268,7 +257,6 @@
                 // TODO: find a way to avoid enter here in case of icona not
                 // started
                
->>>>>>> 59d0f997
                 iconaService.handleELLDP(onoslldp.getNameString(),
                                          localDeviceId,
                                          localPort,
