--- conflicted
+++ resolved
@@ -100,13 +100,10 @@
     protected MastershipService masterService;
 
     @Reference(cardinality = ReferenceCardinality.MANDATORY_UNARY)
-<<<<<<< HEAD
-=======
 
     protected ComponentConfigService cfgService;
     
     @Reference(cardinality = ReferenceCardinality.MANDATORY_UNARY)
->>>>>>> 59d0f997
     protected IconaService iconaService;
 
     @Reference(cardinality = ReferenceCardinality.MANDATORY_UNARY)
@@ -171,11 +168,7 @@
                 log.debug("LinkDiscovery from {} disabled by configuration", device.id());
                 continue;
             }
-<<<<<<< HEAD
-            ld = new LinkDiscovery(device, packetSevice, masterService,
-=======
             ld = new LinkDiscovery(device, packetService, masterService,
->>>>>>> 59d0f997
                               providerService, iconaService, iconaConfigService, useBDDP);
             discoverers.put(device.id(), ld);
             for (Port p : deviceService.getPorts(device.id())) {
@@ -297,13 +290,8 @@
                     log.debug("Device mastership changed ({}) {}",
                               event.type(), deviceId);
                     discoverers.put(deviceId, new LinkDiscovery(device,
-<<<<<<< HEAD
-                            packetSevice, masterService, providerService,
-                            iconaService, iconaConfigService, useBDDP));
-=======
                                                                 packetService, masterService, providerService,
                                                                 iconaService, iconaConfigService, useBDDP));
->>>>>>> 59d0f997
                 }
             }
         }
@@ -336,13 +324,8 @@
                             log.debug("Device added ({}) {}", event.type(),
                                       deviceId);
                             discoverers.put(deviceId, new LinkDiscovery(device,
-<<<<<<< HEAD
-                                                                        packetSevice, masterService, providerService,
-                                                                        iconaService, iconaConfigService, useBDDP));
-=======
                                                                         packetService, masterService,
                                                                         providerService, iconaService, iconaConfigService, useBDDP));
->>>>>>> 59d0f997
                         } else {
                             if (ld.isStopped()) {
                                 log.debug("Device restarted ({}) {}", event.type(),
@@ -447,11 +430,7 @@
                     DeviceId did = dev.id();
                     synchronized (discoverers) {
                         if (!discoverers.containsKey(did)) {
-<<<<<<< HEAD
-                            ld = new LinkDiscovery(dev, packetSevice,
-=======
                             ld = new LinkDiscovery(dev, packetService,
->>>>>>> 59d0f997
                                     masterService, providerService, iconaService,
                                     iconaConfigService, useBDDP);
                             discoverers.put(did, ld);
