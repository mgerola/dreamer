<?xml version="1.0" encoding="UTF-8"?>
<!--
  ~ Copyright 2014 Open Networking Laboratory
  ~
  ~ Licensed under the Apache License, Version 2.0 (the "License");
  ~ you may not use this file except in compliance with the License.
  ~ You may obtain a copy of the License at
  ~
  ~     http://www.apache.org/licenses/LICENSE-2.0
  ~
  ~ Unless required by applicable law or agreed to in writing, software
  ~ distributed under the License is distributed on an "AS IS" BASIS,
  ~ WITHOUT WARRANTIES OR CONDITIONS OF ANY KIND, either express or implied.
  ~ See the License for the specific language governing permissions and
  ~ limitations under the License.
  -->
<project xmlns="http://maven.apache.org/POM/4.0.0"
         xmlns:xsi="http://www.w3.org/2001/XMLSchema-instance"
         xsi:schemaLocation="http://maven.apache.org/POM/4.0.0 http://maven.apache.org/maven-v4_0_0.xsd">
    <modelVersion>4.0.0</modelVersion>

    <prerequisites>
        <maven>3.0.1</maven>
    </prerequisites>

    <parent>
        <groupId>org.onosproject</groupId>
        <artifactId>onos-base</artifactId>
        <version>1</version>
        <relativePath>tools/build/pom.xml</relativePath>
    </parent>

    <groupId>org.onosproject</groupId>
    <artifactId>onos</artifactId>
    <packaging>pom</packaging>
    <version>1.2.0-SNAPSHOT</version>

    <name>${project.artifactId}</name>
    <description>Open Network Operating System root project</description>

    <modules>
        <module>utils</module>
        <module>core</module>
        <module>web</module>
        <module>cli</module>
        <module>providers</module>
        <module>openflow</module>
        <module>apps</module>
        <module>features</module>
        <module>tools/package/branding</module>
    </modules>

    <url>http://onosproject.org/</url>

    <scm>
        <connection>scm:git:https://gerrit.onosproject.org/onos</connection>
        <developerConnection>scm:git:https://gerrit.onosproject.org/onos
        </developerConnection>
        <url>http://gerrit.onosproject.org/</url>
    </scm>

    <licenses>
        <license>
            <name>Apache License, Version 2.0</name>
            <url>http://www.apache.org/licenses/LICENSE-2.0.txt</url>
        </license>
    </licenses>

    <properties>
        <project.build.sourceEncoding>UTF-8</project.build.sourceEncoding>
        <netty4.version>4.0.23.Final</netty4.version>
        <copycat.version>0.4.0.onos</copycat.version>
        <openflowj.version>0.3.9.oe</openflowj.version>
    </properties>

    <distributionManagement>
        <snapshotRepository>
            <id>ossrh</id>
            <url>https://oss.sonatype.org/content/repositories/snapshots</url>
        </snapshotRepository>
    </distributionManagement>

    <dependencyManagement>
        <dependencies>
            <dependency>
                <groupId>junit</groupId>
                <artifactId>junit</artifactId>
                <version>4.11</version>
                <scope>test</scope>
            </dependency>

            <dependency>
                <groupId>org.hamcrest</groupId>
                <artifactId>hamcrest-core</artifactId>
                <version>1.3</version>
                <scope>test</scope>
            </dependency>
            <dependency>
                <groupId>org.hamcrest</groupId>
                <artifactId>hamcrest-library</artifactId>
                <version>1.3</version>
                <scope>test</scope>
            </dependency>

            <dependency>
                <groupId>org.slf4j</groupId>
                <artifactId>slf4j-api</artifactId>
                <version>1.7.6</version>
                <scope>provided</scope>
            </dependency>

            <dependency>
                <groupId>org.slf4j</groupId>
                <artifactId>slf4j-core</artifactId>
                <version>1.7.6</version>
                <scope>test</scope>
            </dependency>

            <dependency>
                <groupId>org.slf4j</groupId>
                <artifactId>slf4j-jdk14</artifactId>
                <version>1.7.6</version>
                <scope>test</scope>
            </dependency>

            <dependency>
                <groupId>com.google.guava</groupId>
                <artifactId>guava</artifactId>
                <version>18.0</version>
            </dependency>

            <dependency>
                <groupId>io.netty</groupId>
                <artifactId>netty</artifactId>
                <version>3.9.0.Final</version>
            </dependency>

            <dependency>
                <groupId>com.google.guava</groupId>
                <artifactId>guava-testlib</artifactId>
                <version>18.0</version>
                <scope>test</scope>
            </dependency>

            <dependency>
                <groupId>com.googlecode.concurrent-trees</groupId>
                <artifactId>concurrent-trees</artifactId>
                <version>2.4.0</version>
            </dependency>

            <dependency>
                <groupId>commons-lang</groupId>
                <artifactId>commons-lang</artifactId>
                <version>2.6</version>
            </dependency>

            <dependency>
                <groupId>org.apache.commons</groupId>
                <artifactId>commons-lang3</artifactId>
                <version>3.3.2</version>
            </dependency>

            <dependency>
                <groupId>commons-configuration</groupId>
                <artifactId>commons-configuration</artifactId>
                <version>1.10</version>
            </dependency>

            <dependency>
                <groupId>org.apache.commons</groupId>
                <artifactId>commons-collections4</artifactId>
                <version>4.0</version>
            </dependency>

            <dependency>
                <groupId>org.codehaus.jackson</groupId>
                <artifactId>jackson-core-asl</artifactId>
                <version>1.9.13</version>
            </dependency>
            <dependency>
                <groupId>org.codehaus.jackson</groupId>
                <artifactId>jackson-mapper-asl</artifactId>
                <version>1.9.13</version>
            </dependency>

            <dependency>
                <groupId>org.easymock</groupId>
                <artifactId>easymock</artifactId>
                <version>3.2</version>
                <scope>test</scope>
            </dependency>

            <!-- Web related -->
            <dependency>
                <groupId>com.sun.jersey</groupId>
                <artifactId>jersey-servlet</artifactId>
                <version>1.18.1</version>
                <scope>provided</scope>
            </dependency>
            <dependency>
                <groupId>com.fasterxml.jackson.core</groupId>
                <artifactId>jackson-databind</artifactId>
                <version>2.4.2</version>
                <scope>provided</scope>
            </dependency>
            <dependency>
                <groupId>com.fasterxml.jackson.core</groupId>
                <artifactId>jackson-annotations</artifactId>
                <version>2.4.2</version>
                <scope>provided</scope>
            </dependency>

            <!-- OSGi related -->
            <dependency>
                <groupId>org.osgi</groupId>
                <artifactId>org.osgi.core</artifactId>
                <version>4.3.1</version>
                <scope>provided</scope>
            </dependency>
            <dependency>
                <groupId>org.osgi</groupId>
                <artifactId>org.osgi.compendium</artifactId>
                <version>4.3.1</version>
                <scope>provided</scope>
            </dependency>
            <dependency>
                <groupId>org.apache.felix</groupId>
                <artifactId>org.apache.felix.scr.annotations</artifactId>
                <version>1.9.8</version>
                <scope>provided</scope>
            </dependency>
            <dependency>
                <groupId>org.apache.karaf.shell</groupId>
                <artifactId>org.apache.karaf.shell.console</artifactId>
                <version>3.0.2</version>
                <scope>provided</scope>
            </dependency>

            <dependency>
                <groupId>org.livetribe.slp</groupId>
                <artifactId>livetribe-slp</artifactId>
                <version>2.2.1</version>
            </dependency>

            <dependency>
                <groupId>com.hazelcast</groupId>
                <artifactId>hazelcast</artifactId>
                <version>3.4</version>
            </dependency>
            <dependency>
                <groupId>com.hazelcast</groupId>
                <artifactId>hazelcast</artifactId>
                <version>3.4</version>
                <classifier>tests</classifier>
                <scope>test</scope>
            </dependency>
            <dependency>
                <groupId>com.eclipsesource.minimal-json</groupId>
                <artifactId>minimal-json</artifactId>
                <version>0.9.1</version>
            </dependency>
            <dependency>
                <groupId>com.esotericsoftware</groupId>
                <artifactId>kryo</artifactId>
                <version>3.0.0</version>
            </dependency>
            <dependency>
                <groupId>com.esotericsoftware</groupId>
                <artifactId>reflectasm</artifactId>
                <version>1.10.0</version>
                <type>bundle</type>
            </dependency>
            <dependency>
                <groupId>org.ow2.asm</groupId>
                <artifactId>asm</artifactId>
                <version>4.2</version>
            </dependency>
            <dependency>
                <groupId>com.esotericsoftware</groupId>
                <artifactId>minlog</artifactId>
                <version>1.3.0</version>
            </dependency>
            <dependency>
                <groupId>org.objenesis</groupId>
                <artifactId>objenesis</artifactId>
                <version>2.1</version>
            </dependency>

            <!-- ONOS related -->
            <dependency>
                <groupId>org.onosproject</groupId>
                <artifactId>onlab-misc</artifactId>
                <version>${project.version}</version>
            </dependency>
            <dependency>
                <groupId>org.onosproject</groupId>
                <artifactId>onlab-nio</artifactId>
                <version>${project.version}</version>
            </dependency>
            <dependency>
                <groupId>org.onosproject</groupId>
                <artifactId>onlab-osgi</artifactId>
                <version>${project.version}</version>
            </dependency>
            <dependency>
                <groupId>org.onosproject</groupId>
                <artifactId>onlab-osgi</artifactId>
                <version>${project.version}</version>
                <classifier>tests</classifier>
                <scope>test</scope>
            </dependency>
            <dependency>
                <groupId>org.onosproject</groupId>
                <artifactId>onlab-junit</artifactId>
                <version>${project.version}</version>
                <scope>test</scope>
            </dependency>

            <dependency>
                <groupId>org.onosproject</groupId>
                <artifactId>onos-api</artifactId>
                <version>${project.version}</version>
            </dependency>
            <dependency>
                <groupId>org.onosproject</groupId>
                <artifactId>onos-api</artifactId>
                <version>${project.version}</version>
                <classifier>tests</classifier>
                <scope>test</scope>
            </dependency>


            <dependency>
                <groupId>org.onosproject</groupId>
                <artifactId>onos-core-common</artifactId>
                <version>${project.version}</version>
            </dependency>
            <dependency>
                <groupId>org.onosproject</groupId>
                <artifactId>onos-core-common</artifactId>
                <version>${project.version}</version>
                <classifier>tests</classifier>
                <scope>test</scope>
            </dependency>

            <dependency>
                <groupId>org.onosproject</groupId>
                <artifactId>onos-of-api</artifactId>
                <version>${project.version}</version>
            </dependency>

            <dependency>
                <groupId>org.onosproject</groupId>
                <artifactId>onlab-thirdparty</artifactId>
                <version>${project.version}</version>
            </dependency>

            <dependency>
                <groupId>org.onosproject</groupId>
                <artifactId>onos-of-api</artifactId>
                <version>${project.version}</version>
                <classifier>tests</classifier>
                <scope>test</scope>
            </dependency>
            <dependency>
                <groupId>commons-pool</groupId>
                <artifactId>commons-pool</artifactId>
                <version>1.6</version>
            </dependency>
            <dependency>
                <groupId>io.netty</groupId>
                <artifactId>netty-common</artifactId>
                <version>${netty4.version}</version>
            </dependency>
            <dependency>
                <groupId>io.netty</groupId>
                <artifactId>netty-buffer</artifactId>
                <version>${netty4.version}</version>
            </dependency>
            <dependency>
                <groupId>io.netty</groupId>
                <artifactId>netty-transport</artifactId>
                <version>${netty4.version}</version>
            </dependency>
            <dependency>
                <groupId>io.netty</groupId>
                <artifactId>netty-handler</artifactId>
                <version>${netty4.version}</version>
            </dependency>
            <dependency>
                <groupId>io.netty</groupId>
                <artifactId>netty-codec</artifactId>
                <version>${netty4.version}</version>
            </dependency>
            <dependency>
                <groupId>io.netty</groupId>
                <artifactId>netty-transport-native-epoll</artifactId>
                <version>${netty4.version}</version>
                <classifier>${os.detected.classifier}</classifier>
            </dependency>
            <dependency>
                <groupId>joda-time</groupId>
                <artifactId>joda-time</artifactId>
                <version>2.5</version>
            </dependency>
        </dependencies>
    </dependencyManagement>

    <dependencies>
        <dependency>
            <groupId>junit</groupId>
            <artifactId>junit</artifactId>
        </dependency>
        <dependency>
            <groupId>org.hamcrest</groupId>
            <artifactId>hamcrest-core</artifactId>
        </dependency>
        <dependency>
            <groupId>org.hamcrest</groupId>
            <artifactId>hamcrest-library</artifactId>
        </dependency>
        <dependency>
            <groupId>org.slf4j</groupId>
            <artifactId>slf4j-api</artifactId>
        </dependency>
        <dependency>
            <groupId>org.slf4j</groupId>
            <artifactId>slf4j-jdk14</artifactId>
        </dependency>
    </dependencies>

    <build>
        <pluginManagement>
            <plugins>
                <plugin>
                    <groupId>org.apache.maven.plugins</groupId>
                    <artifactId>maven-compiler-plugin</artifactId>
                    <!-- TODO: update once following issue is fixed. -->
                    <!-- https://jira.codehaus.org/browse/MCOMPILER-205 -->
                    <version>2.5.1</version>
                    <configuration>
                        <source>1.8</source>
                        <target>1.8</target>
                    </configuration>
                </plugin>

                <plugin>
                    <groupId>org.apache.maven.plugins</groupId>
                    <artifactId>maven-surefire-plugin</artifactId>
                    <version>2.17</version>
                    <configuration>
                        <redirectTestOutputToFile>true
                        </redirectTestOutputToFile>
                        <printSummary>true</printSummary>
                        <excludedGroups>org.onlab.junit.IntegrationTest
                        </excludedGroups>
                    </configuration>
                </plugin>

                <plugin>
                    <groupId>org.apache.maven.plugins</groupId>
                    <artifactId>maven-jar-plugin</artifactId>
                    <version>2.3.1</version>
                    <executions>
                        <execution>
                            <phase>package</phase>
                            <goals>
                                <goal>test-jar</goal>
                            </goals>
                        </execution>
                    </executions>
                </plugin>

                <plugin>
                    <groupId>org.apache.maven.plugins</groupId>
                    <artifactId>maven-resources-plugin</artifactId>
                    <version>2.6</version>
                </plugin>

                <plugin>
                    <groupId>org.apache.felix</groupId>
                    <artifactId>maven-bundle-plugin</artifactId>
                    <version>2.5.3</version>
                    <extensions>true</extensions>
                    <!--
                        Drop following dependency when the below bug fix is published
                        https://issues.apache.org/jira/browse/FELIX-4556
                    -->
                    <dependencies>
                        <dependency>
                            <groupId>biz.aQute.bnd</groupId>
                            <artifactId>bndlib</artifactId>
                            <version>2.4.0</version>
                        </dependency>
                    </dependencies>
                </plugin>

                <plugin>
                    <groupId>org.apache.maven.plugins</groupId>
                    <artifactId>maven-shade-plugin</artifactId>
                    <version>2.3</version>
                </plugin>

                <plugin>
                    <groupId>org.apache.felix</groupId>
                    <artifactId>maven-scr-plugin</artifactId>
                    <version>1.20.0</version>
                    <executions>
                        <execution>
                            <id>generate-scr-srcdescriptor</id>
                            <goals>
                                <goal>scr</goal>
                            </goals>
                        </execution>
                    </executions>
                    <configuration>
                        <supportedProjectTypes>
                            <supportedProjectType>bundle</supportedProjectType>
                            <supportedProjectType>war</supportedProjectType>
                        </supportedProjectTypes>
                    </configuration>
                </plugin>
                <plugin>
                    <groupId>org.codehaus.mojo</groupId>
                    <artifactId>findbugs-maven-plugin</artifactId>
                    <version>3.0.0</version>
                    <dependencies>
                        <dependency>
                            <groupId>org.onosproject</groupId>
                            <artifactId>onos-build-conf</artifactId>
                            <version>1.0</version>
                        </dependency>
                    </dependencies>
                    <configuration>
                        <effort>Max</effort>
                        <excludeFilterFile>onos/findbugs-suppressions.xml
                        </excludeFilterFile>
                    </configuration>
                </plugin>
<<<<<<< HEAD

                <!-- TODO: add findbugs plugin for static code analysis; for explicit invocation only -->
                <!--This plugin's configuration is used to store Eclipse m2e settings only. It has no influence on the Maven build itself.-->
=======
                <!-- This version needs to be updated manually when changes are made to onos-maven-plugin -->
                <plugin>
                    <groupId>org.onosproject</groupId>
                    <artifactId>onos-maven-plugin</artifactId>
                    <version>1.1.0</version>
                    <executions>
                        <execution>
                            <phase>generate-resources</phase>
                            <goals>
                                <goal>cfg</goal>
                            </goals>
                        </execution>
                    </executions>
                </plugin>
>>>>>>> 59d0f997
                <plugin>
                    <groupId>org.eclipse.m2e</groupId>
                    <artifactId>lifecycle-mapping</artifactId>
                    <version>1.0.0</version>
                    <configuration>
                        <lifecycleMappingMetadata>
                            <pluginExecutions>
                                <pluginExecution>
                                    <pluginExecutionFilter>
                                        <groupId>org.jacoco</groupId>
                                        <artifactId>
                                            jacoco-maven-plugin
                                        </artifactId>
                                        <versionRange>
                                            [0.7.1.201405082137,)
                                        </versionRange>
                                        <goals>
                                            <goal>prepare-agent</goal>
                                        </goals>
                                    </pluginExecutionFilter>
                                    <action>
                                        <ignore></ignore>
                                    </action>
                                </pluginExecution>
                            </pluginExecutions>
                        </lifecycleMappingMetadata>
                    </configuration>
                </plugin>
            </plugins>
        </pluginManagement>

        <plugins>
            <plugin>
                <groupId>org.apache.maven.plugins</groupId>
                <artifactId>maven-jar-plugin</artifactId>
            </plugin>

            <plugin>
                <groupId>org.apache.maven.plugins</groupId>
                <artifactId>maven-checkstyle-plugin</artifactId>
                <version>2.13</version>
                <dependencies>
                    <dependency>
                        <groupId>org.onosproject</groupId>
                        <artifactId>onos-build-conf</artifactId>
                        <version>1.0</version>
                    </dependency>
                    <!-- For Java 8 lambda support-->
                    <dependency>
                        <groupId>com.puppycrawl.tools</groupId>
                        <artifactId>checkstyle</artifactId>
                        <version>5.9</version>
                    </dependency>
                </dependencies>
                <configuration>
                    <!-- begin: workaround for unexpected NullPointerException on Eclipse -->
                    <sourceDirectory>${project.build.sourceDirectory}
                    </sourceDirectory>
                    <testSourceDirectory>${project.build.testSourceDirectory}
                    </testSourceDirectory>
                    <!-- end: workaround for unexpected NullPointerException on Eclipse -->
                    <configLocation>onos/checkstyle.xml</configLocation>
                    <suppressionsLocation>onos/suppressions.xml
                    </suppressionsLocation>
                    <failsOnError>false</failsOnError>
                    <logViolationsToConsole>true</logViolationsToConsole>
                    <includeTestSourceDirectory>true
                    </includeTestSourceDirectory>
                </configuration>
                <executions>
                    <execution>
                        <id>validate-checkstyle</id>
                        <phase>verify</phase>
                        <goals>
                            <goal>check</goal>
                        </goals>
                    </execution>
                </executions>
            </plugin>

            <plugin>
                <groupId>org.apache.maven.plugins</groupId>
                <artifactId>maven-pmd-plugin</artifactId>
                <version>3.2</version>
                <configuration>
                    <excludes>
                    </excludes>
                    <rulesets>
                        <ruleset>onos/pmd.xml</ruleset>
                    </rulesets>
                </configuration>
                <executions>
                    <execution>
                        <id>validate-pmd</id>
                        <phase>verify</phase>
                        <goals>
                            <!--  Uncomment this goal to make the build fail on pmd errors -->
                            <!--<goal>check</goal>-->
                        </goals>
                    </execution>
                </executions>
            </plugin>

            <plugin>
                <groupId>org.jacoco</groupId>
                <artifactId>jacoco-maven-plugin</artifactId>
                <version>0.7.2.201409121644</version>
                <executions>
                    <execution>
                        <id>default-prepare-agent</id>
                        <goals>
                            <goal>prepare-agent</goal>
                        </goals>
                    </execution>
                    <execution>
                        <id>default-report</id>
                        <phase>prepare-package</phase>
                        <goals>
                            <goal>report</goal>
                        </goals>
                    </execution>
                </executions>
            </plugin>
        </plugins>
    </build>

    <reporting>
        <plugins>
            <plugin>
                <groupId>org.apache.maven.plugins</groupId>
                <artifactId>maven-checkstyle-plugin</artifactId>
                <version>2.12.1</version>
                <configuration>
                    <configLocation>onos/checkstyle.xml</configLocation>
                </configuration>
            </plugin>

            <plugin>
                <groupId>org.apache.maven.plugins</groupId>
                <artifactId>maven-pmd-plugin</artifactId>
                <version>3.2</version>
                <configuration>
                    <excludes>
                    </excludes>
                    <rulesets>
                        <ruleset>onos/pmd.xml</ruleset>
                    </rulesets>
                </configuration>
            </plugin>
        </plugins>
    </reporting>
</project><|MERGE_RESOLUTION|>--- conflicted
+++ resolved
@@ -537,11 +537,6 @@
                         </excludeFilterFile>
                     </configuration>
                 </plugin>
-<<<<<<< HEAD
-
-                <!-- TODO: add findbugs plugin for static code analysis; for explicit invocation only -->
-                <!--This plugin's configuration is used to store Eclipse m2e settings only. It has no influence on the Maven build itself.-->
-=======
                 <!-- This version needs to be updated manually when changes are made to onos-maven-plugin -->
                 <plugin>
                     <groupId>org.onosproject</groupId>
@@ -556,7 +551,6 @@
                         </execution>
                     </executions>
                 </plugin>
->>>>>>> 59d0f997
                 <plugin>
                     <groupId>org.eclipse.m2e</groupId>
                     <artifactId>lifecycle-mapping</artifactId>
