--- conflicted
+++ resolved
@@ -284,9 +284,5 @@
          * @return traffic treatment
          */
         TrafficTreatment build();
-<<<<<<< HEAD
-
-=======
->>>>>>> 59d0f997
     }
 }